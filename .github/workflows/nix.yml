--- conflicted
+++ resolved
@@ -22,13 +22,10 @@
         uses: DeterminateSystems/flake-checker-action@v4
       - name: Build executable (hsec-tools)
         run: nix -L build
-<<<<<<< HEAD
       - name: Build executable (hsec-sync)
         run: nix -L build '.#hsec-sync'
       - name: Build executable (cabal-audit)
         run: nix -L build '.#cabal-audit'
-=======
->>>>>>> e4350c73
       - name: Build docker image
         run: nix build -L '.#packages.x86_64-linux.hsec-tools-image'
       - run: mkdir -p ~/.local/dockerImages
