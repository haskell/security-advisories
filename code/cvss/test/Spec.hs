{-# LANGUAGE OverloadedStrings #-}
{-# LANGUAGE BlockArguments #-}

module Main where

import Data.Text (Text, unpack)
import qualified Security.CVSS as CVSS
import Test.Tasty
import Test.Tasty.HUnit

main :: IO ()
main = defaultMain $
    testGroup "Security.CVSS" [
          testGroup "Security.CVSS:2.0" $ runTest testCases20
        , testGroup "Security.CVSS:3.0" $ runTest testCases30
        , testGroup "Security.CVSS:3.1" $ runTest testCases31
        , testGroup "Security.CVSS:4.0" $ runTest testCases40
    ]

runTest :: [(Text, Float, CVSS.Rating)] -> [TestTree]
runTest = map \(cvssString, score, rating) -> testCase (unpack cvssString) $
    case CVSS.parseCVSS cvssString of
        Left e -> assertFailure (show e)
        Right cvss -> do
            CVSS.cvssScore cvss @?= (rating, score)
            -- CVSS.cvssVectorString cvss @?= cvssString TODO andrii
            -- CVSS.cvssVectorStringOrdered cvss @?= cvssString TODO andrii

testCases30 :: [(Text, Float, CVSS.Rating)]
testCases30 =
    [("CVSS:3.0/AV:N/AC:L/PR:N/UI:R/S:C/C:L/I:L/A:N", 6.1, CVSS.Medium)
    , ("CVSS:3.0/AV:N/AC:L/PR:L/UI:N/S:C/C:L/I:L/A:N", 6.4, CVSS.Medium)
    , ("CVSS:3.0/AV:N/AC:H/PR:N/UI:R/S:U/C:L/I:N/A:N", 3.1, CVSS.Low)
    , ("CVSS:3.0/AV:L/AC:L/PR:N/UI:N/S:U/C:N/I:L/A:N", 4.0, CVSS.Medium)
    , ("CVSS:3.0/AV:N/AC:L/PR:L/UI:N/S:C/C:H/I:H/A:H", 9.9, CVSS.Critical)
    , ("CVSS:3.0/AV:L/AC:L/PR:H/UI:N/S:U/C:L/I:L/A:L", 4.2, CVSS.Medium)
<<<<<<< HEAD
    ]

testCases31 :: [(Text, Float, CVSS.Rating)]
testCases31 =
    [("CVSS:3.1/AV:N/AC:L/PR:L/UI:N/S:U/C:H/I:H/A:H",  8.8, CVSS.High)
    , ("CVSS:3.1/AV:N/AC:L/PR:N/UI:N/S:C/C:N/I:L/A:N", 5.8, CVSS.Medium)
    , ("CVSS:3.1/AV:N/AC:L/PR:L/UI:N/S:C/C:L/I:L/A:N", 6.4, CVSS.Medium)
    , ("CVSS:3.1/AV:N/AC:H/PR:N/UI:R/S:U/C:L/I:N/A:N", 3.1, CVSS.Low)
    ]

testCases20 :: [(Text, Float, CVSS.Rating)]
testCases20 =
    [("CVSS:2.0/AV:N/AC:L/Au:N/C:N/I:N/A:C",           7.8, CVSS.High)
    , ("CVSS:2.0/AV:N/AC:L/Au:N/C:C/I:C/A:C",          10,  CVSS.Critical)
    , ("CVSS:2.0/AV:L/AC:H/Au:N/C:C/I:C/A:C",          6.2, CVSS.Medium)
    ]

testCases40 :: [(Text, Float, CVSS.Rating)]
testCases40 =
    [
      ("CVSS:4.0/AV:L/AC:L/AT:P/PR:L/UI:N/VC:H/VI:H/VA:H/SC:N/SI:N/SA:N",                  7.3, CVSS.High)
    , ("CVSS:4.0/AV:N/AC:L/AT:P/PR:N/UI:P/VC:H/VI:H/VA:H/SC:N/SI:N/SA:N",                  7.7, CVSS.High)
    , ("CVSS:4.0/AV:N/AC:L/AT:P/PR:N/UI:P/VC:H/VI:H/VA:H/SC:N/SI:N/SA:N/E:U",                  5.2, CVSS.Medium)
    , ("CVSS:4.0/AV:N/AC:L/AT:P/PR:N/UI:N/VC:H/VI:L/VA:L/SC:N/SI:N/SA:N",                  8.3, CVSS.High)
    , ("CVSS:4.0/AV:N/AC:L/AT:P/PR:N/UI:N/VC:H/VI:L/VA:L/SC:N/SI:N/SA:N/CR:H/IR:L/AR:L/MAV:N/MAC:H/MVC:H/MVI:L/MVA:L",                  8.1, CVSS.High)
    , ("CVSS:4.0/AV:L/AC:L/AT:N/PR:N/UI:A/VC:L/VI:N/VA:N/SC:N/SI:N/SA:N",                  4.6, CVSS.Medium)
    , ("CVSS:4.0/AV:N/AC:L/AT:N/PR:N/UI:A/VC:N/VI:N/VA:N/SC:L/SI:L/SA:N",                  5.1, CVSS.Medium)
    , ("CVSS:4.0/AV:N/AC:L/AT:N/PR:N/UI:N/VC:N/VI:N/VA:N/SC:L/SI:L/SA:N",                  6.9, CVSS.Medium)
    , ("CVSS:4.0/AV:L/AC:L/AT:N/PR:H/UI:N/VC:N/VI:N/VA:N/SC:H/SI:N/SA:N",                  5.9, CVSS.Medium)
    , ("CVSS:4.0/AV:L/AC:L/AT:N/PR:N/UI:N/VC:H/VI:H/VA:H/SC:H/SI:H/SA:H",                  9.4, CVSS.Critical)
    , ("CVSS:4.0/AV:P/AC:L/AT:N/PR:N/UI:N/VC:H/VI:H/VA:H/SC:N/SI:H/SA:N/S:P/V:D",                  8.3, CVSS.High)
    , ("CVSS:4.0/AV:N/AC:L/AT:N/PR:N/UI:N/VC:H/VI:N/VA:N/SC:N/SI:N/SA:N/E:A",                  8.7, CVSS.High)
    , ("CVSS:4.0/AV:N/AC:L/AT:N/PR:N/UI:N/VC:H/VI:H/VA:H/SC:H/SI:H/SA:H/E:A",                  10, CVSS.Critical)
    , ("CVSS:4.0/AV:N/AC:L/AT:N/PR:N/UI:N/VC:H/VI:H/VA:H/SC:N/SI:N/SA:N/E:A",                  9.3, CVSS.Critical)
    , ("CVSS:4.0/AV:A/AC:L/AT:N/PR:N/UI:N/VC:N/VI:L/VA:N/SC:H/SI:N/SA:H",                  6.4, CVSS.Medium)
    , ("CVSS:4.0/AV:L/AC:L/AT:N/PR:H/UI:N/VC:H/VI:H/VA:H/SC:H/SI:H/SA:H/R:I",                  9.3, CVSS.Critical)
    , ("CVSS:4.0/AV:L/AC:L/AT:P/PR:H/UI:N/VC:H/VI:H/VA:H/SC:H/SI:H/SA:H/R:I",                  8.7, CVSS.High)
    , ("CVSS:4.0/AV:P/AC:L/AT:N/PR:N/UI:N/VC:H/VI:H/VA:H/SC:H/SI:H/SA:H",                  8.6, CVSS.High)
    , ("CVSS:4.0/AV:N/AC:L/AT:N/PR:L/UI:N/VC:H/VI:N/VA:N/SC:N/SI:N/SA:N",                  7.1, CVSS.High)
    , ("CVSS:4.0/AV:N/AC:L/AT:P/PR:N/UI:N/VC:H/VI:N/VA:N/SC:N/SI:N/SA:N",                  8.2, CVSS.High)
    , ("CVSS:4.0/AV:N/AC:L/AT:N/PR:N/UI:N/VC:N/VI:N/VA:H/SC:N/SI:N/SA:L",                  8.7, CVSS.High)
    , ("CVSS:4.0/AV:N/AC:L/AT:N/PR:N/UI:N/VC:N/VI:N/VA:H/SC:N/SI:N/SA:L/E:U",                  6.6, CVSS.Medium)
    , ("CVSS:4.0/AV:N/AC:L/AT:N/PR:N/UI:A/VC:N/VI:N/VA:N/SC:L/SI:L/SA:N",                  5.1, CVSS.Medium)
    , ("CVSS:4.0/AV:N/AC:L/AT:N/PR:L/UI:P/VC:N/VI:N/VA:N/SC:L/SI:L/SA:N",                  5.1, CVSS.Medium)
    , ("CVSS:4.0/AV:N/AC:L/AT:P/PR:L/UI:N/VC:H/VI:H/VA:H/SC:N/SI:N/SA:N",                  7.7, CVSS.High)
    , ("CVSS:4.0/AV:L/AC:L/AT:N/PR:H/UI:N/VC:H/VI:H/VA:N/SC:N/SI:N/SA:N",                  8.3, CVSS.High)
    , ("CVSS:4.0/AV:L/AC:L/AT:N/PR:H/UI:N/VC:H/VI:H/VA:N/SC:N/SI:N/SA:N/E:U",                  5.6, CVSS.Medium)
    , ("CVSS:4.0/AV:L/AC:L/AT:N/PR:N/UI:P/VC:H/VI:H/VA:H/SC:N/SI:N/SA:N",                  8.5, CVSS.High)
    , ("CVSS:4.0/AV:N/AC:L/AT:P/PR:N/UI:N/VC:H/VI:H/VA:H/SC:N/SI:N/SA:N/E:A",                  9.2, CVSS.Critical)
    , ("CVSS:4.0/AV:P/AC:L/AT:P/PR:N/UI:N/VC:H/VI:H/VA:H/SC:N/SI:N/SA:N",                  5.4, CVSS.Medium)
    , ("CVSS:4.0/AV:N/AC:L/AT:N/PR:N/UI:N/VC:H/VI:N/VA:N/SC:N/SI:N/SA:N",                  8.7, CVSS.High)
    , ("CVSS:4.0/AV:N/AC:L/AT:N/PR:H/UI:N/VC:H/VI:N/VA:N/SC:N/SI:N/SA:N",                  6.9, CVSS.Medium)
    , ("CVSS:4.0/AV:N/AC:L/AT:N/PR:N/UI:N/VC:H/VI:H/VA:H/SC:N/SI:N/SA:N",                  9.3, CVSS.Critical)
    , ("CVSS:4.0/AV:N/AC:L/AT:N/PR:N/UI:N/VC:N/VI:N/VA:N/SC:N/SI:L/SA:N",                  6.9, CVSS.Medium)
    , ("CVSS:4.0/AV:N/AC:L/AT:N/PR:N/UI:N/VC:N/VI:L/VA:N/SC:L/SI:N/SA:H",                  7.8, CVSS.High)
    , ("CVSS:4.0/AV:L/AC:L/AT:N/PR:N/UI:P/VC:H/VI:H/VA:H/SC:N/SI:N/SA:N/S:P",                  8.5, CVSS.High)
    , ("CVSS:4.0/AV:N/AC:L/AT:N/PR:L/UI:N/VC:H/VI:H/VA:H/SC:H/SI:H/SA:H/S:P/AU:Y/V:C/RE:L",                  9.4, CVSS.Critical)
    , ("CVSS:4.0/AV:N/AC:L/AT:N/PR:L/UI:N/VC:H/VI:H/VA:H/SC:H/SI:H/SA:H/E:P/CR:L/IR:H/AR:L/MAV:L/MAC:H/MAT:N/MPR:N/MUI:N/MVC:N/MVI:H/MVA:L/MSC:N/MSI:S/MSA:L",                  7.0, CVSS.High)
    , ("CVSS:4.0/AV:N/AC:L/AT:N/PR:L/UI:N/VC:H/VI:H/VA:H/SC:H/SI:H/SA:H/MAV:A/MAC:H/MAT:N/MPR:L/MUI:N/MVC:L/MVI:H/MVA:H/MSC:L/MSI:S/MSA:S/CR:L/IR:H/AR:H/E:P",                  7.4, CVSS.High)
    , ("CVSS:4.0/AV:N/AC:L/AT:N/PR:L/UI:N/VC:H/VI:H/VA:H/SC:H/SI:H/SA:H/E:P/CR:L/IR:H/AR:H/MAV:A/MAC:H/MAT:N/MPR:L/MUI:N/MVC:L/MVI:H/MVA:H/MSC:L/MSI:S/MSA:S",                  7.4, CVSS.High)
    , ("CVSS:4.0/AV:N/AC:L/AT:N/PR:L/UI:N/VC:H/VI:H/VA:H/SC:H/SI:H/SA:H/MAV:N/MAC:H/MAT:N/MPR:L/MUI:N/MVC:H/MVI:H/MVA:H/MSC:H/MSI:S/MSA:H/CR:M/IR:H/AR:M/E:P",                  8.7, CVSS.High)
    , ("CVSS:4.0/AV:A/AC:L/AT:N/PR:N/UI:N/VC:H/VI:H/VA:N/SC:N/SI:N/SA:N/S:P",                  8.6, CVSS.High)
    , ("CVSS:4.0/AV:A/AC:L/AT:N/PR:N/UI:N/VC:H/VI:H/VA:N/SC:N/SI:N/SA:N/MSI:S/S:P",                  9.7, CVSS.Critical)
    , ("CVSS:4.0/AV:N/AC:L/AT:N/PR:N/UI:N/VC:N/VI:N/VA:H/SC:N/SI:N/SA:N/V:C",                  8.7, CVSS.High)
=======
    , ("AV:N/AC:L/Au:N/C:N/I:N/A:C", 7.8, CVSS.High)
    , ("AV:N/AC:L/Au:N/C:C/I:C/A:C", 10, CVSS.Critical)
    , ("AV:L/AC:H/Au:N/C:C/I:C/A:C", 6.2, CVSS.Medium)
>>>>>>> c38596cf
    ]<|MERGE_RESOLUTION|>--- conflicted
+++ resolved
@@ -34,7 +34,6 @@
     , ("CVSS:3.0/AV:L/AC:L/PR:N/UI:N/S:U/C:N/I:L/A:N", 4.0, CVSS.Medium)
     , ("CVSS:3.0/AV:N/AC:L/PR:L/UI:N/S:C/C:H/I:H/A:H", 9.9, CVSS.Critical)
     , ("CVSS:3.0/AV:L/AC:L/PR:H/UI:N/S:U/C:L/I:L/A:L", 4.2, CVSS.Medium)
-<<<<<<< HEAD
     ]
 
 testCases31 :: [(Text, Float, CVSS.Rating)]
@@ -50,6 +49,9 @@
     [("CVSS:2.0/AV:N/AC:L/Au:N/C:N/I:N/A:C",           7.8, CVSS.High)
     , ("CVSS:2.0/AV:N/AC:L/Au:N/C:C/I:C/A:C",          10,  CVSS.Critical)
     , ("CVSS:2.0/AV:L/AC:H/Au:N/C:C/I:C/A:C",          6.2, CVSS.Medium)
+    , ("AV:N/AC:L/Au:N/C:N/I:N/A:C", 7.8, CVSS.High)
+    , ("AV:N/AC:L/Au:N/C:C/I:C/A:C", 10, CVSS.Critical)
+    , ("AV:L/AC:H/Au:N/C:C/I:C/A:C", 6.2, CVSS.Medium)
     ]
 
 testCases40 :: [(Text, Float, CVSS.Rating)]
@@ -99,9 +101,4 @@
     , ("CVSS:4.0/AV:A/AC:L/AT:N/PR:N/UI:N/VC:H/VI:H/VA:N/SC:N/SI:N/SA:N/S:P",                  8.6, CVSS.High)
     , ("CVSS:4.0/AV:A/AC:L/AT:N/PR:N/UI:N/VC:H/VI:H/VA:N/SC:N/SI:N/SA:N/MSI:S/S:P",                  9.7, CVSS.Critical)
     , ("CVSS:4.0/AV:N/AC:L/AT:N/PR:N/UI:N/VC:N/VI:N/VA:H/SC:N/SI:N/SA:N/V:C",                  8.7, CVSS.High)
-=======
-    , ("AV:N/AC:L/Au:N/C:N/I:N/A:C", 7.8, CVSS.High)
-    , ("AV:N/AC:L/Au:N/C:C/I:C/A:C", 10, CVSS.Critical)
-    , ("AV:L/AC:H/Au:N/C:C/I:C/A:C", 6.2, CVSS.Medium)
->>>>>>> c38596cf
     ]