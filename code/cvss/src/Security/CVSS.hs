{-# LANGUAGE DerivingStrategies #-}
{-# LANGUAGE GeneralisedNewtypeDeriving #-}
{-# LANGUAGE ImportQualifiedPost #-}
{-# LANGUAGE OverloadedStrings #-}
{-# LANGUAGE PatternSynonyms #-}
{-# LANGUAGE TypeApplications #-}

-- | This module provides a CVSS parser and utility functions
-- adapted from https://www.first.org/cvss/v3.1/specification-document
module Security.CVSS
  ( -- * Type
    CVSS (cvssVersion),
    CVSSVersion (..),
    Rating (..),

    -- * Parser
    parseCVSS,
    CVSSError (..),

    -- * Helpers
    cvssVectorString,
    cvssVectorStringOrdered,
    cvssScore,
    cvssInfo,
  )
where

import Data.Coerce (coerce)
import Data.Foldable (traverse_)
import Data.List (find, group, sort)
import Data.Maybe (mapMaybe, fromMaybe)
import Data.String (IsString)
import Data.Text (Text)
import Data.Text qualified as Text
import GHC.Float (powerFloat)
import Security.CVSS40Lookup (lookupScore, maxComposed, maxComposedEQ3, maxSeverity, maxSeverityeq3eq6)
import qualified Data.Map as Map
import Data.Either (rights)

-- | The CVSS version.
data CVSSVersion
  = -- | Version 4.0: https://www.first.org/cvss/v4.0/
    CVSS40
  | -- | Version 3.1: https://www.first.org/cvss/v3-1/
    CVSS31
  | -- | Version 3.0: https://www.first.org/cvss/v3.0/
    CVSS30
  | -- | Version 2.0: https://www.first.org/cvss/v2/
    CVSS20
  deriving (Eq)

-- | Parsed CVSS string obtained with 'parseCVSS'.
data CVSS = CVSS
  { -- | The CVSS Version.
    cvssVersion :: CVSSVersion,
    -- | The metrics are stored as provided by the user
    cvssMetrics :: [Metric]
  }
  deriving stock (Eq)

data CVSSScore = Zero | One | Two deriving (Show)

toText :: MetricShortName -> Text
toText (MetricShortName t) = t

defaultMetricValue :: MetricShortName -> Maybe MetricValueChar
defaultMetricValue metricValue =
  let isXValue = elem metricValue ["MAV", "MAC", "MAT", "MPR", "MUI", "MVC", "MVI", "MSC", "MSA", "MSI", "S", "AU", "R", "V", "RE", "U"]
      isAValue = elem metricValue ["E"]
      isHValue = elem metricValue ["CR", "IR", "AR"] in
        if isXValue then Just $ C 'X' else
          if isAValue then Just $ C 'A' else
            if isHValue then Just $ C 'H' else Nothing


getCvssMetric :: [Metric] -> MetricShortName -> Maybe Metric
getCvssMetric metrics shortName = find (\c -> mName c == shortName) metrics

getCvssMetricChar :: [Metric] -> MetricShortName -> Maybe MetricValueChar
getCvssMetricChar metrics shortName = case getCvssMetric metrics shortName of
                Just c -> Just $ mChar c
                Nothing -> Nothing

getCvssMetricCharOverriden :: [Metric] -> MetricShortName -> Maybe MetricValueChar
getCvssMetricCharOverriden metrics shortName =
  let
    overridingName = MetricShortName (Text.pack $ "M" <> Text.unpack (toText shortName))
    overridingMetricChar = getCvssMetricChar metrics overridingName
    metricChar = getCvssMetricChar metrics shortName
    defaultMetricChar = defaultMetricValue shortName in
      case overridingMetricChar of
        Just _ -> overridingMetricChar
        Nothing -> case metricChar of
          Just _ -> metricChar
          Nothing -> case defaultMetricChar of
            Just _ -> defaultMetricChar
            Nothing -> Nothing

getCvssMetricV :: CVSSDB -> [Metric] -> MetricShortName -> Float
getCvssMetricV db metrics shortName =
  let metricChar = getCvssMetricCharOverriden metrics shortName in
    case metricChar of
          Just c -> let v = concatMap miValues (filter (\m -> miShortName m == shortName) $ allMetrics db) in
                        case find (\mv -> mvChar mv == c) v of
                          Just metricValue -> mvNum metricValue
                          Nothing -> 0.0
          Nothing -> 0.0


hasCvssMetricWithValueR :: [Metric] -> MetricShortName -> MetricValueChar -> Bool
hasCvssMetricWithValueR metrics shortName mchar =
    case getCvssMetricCharOverriden metrics shortName of
      Just c -> c == mchar
      Nothing -> False

castCVSSScoreToInt :: CVSSScore -> Int
castCVSSScoreToInt Zero = 0
castCVSSScoreToInt One  = 1
castCVSSScoreToInt Two  = 2

calcEq1 :: [Metric] -> CVSSScore
calcEq1 metrics =
  let hasC = hasCvssMetricWithValueR metrics in
  if hasC "AV" (C 'N') && hasC "PR" (C 'N') && hasC "UI" (C 'N') then Zero else
    (if (hasC "AV" (C 'N') || hasC "PR" (C 'N') || hasC "UI" (C 'N')) &&
      not (hasC "AV" (C 'N') && hasC "PR" (C 'N') && hasC "UI" (C 'N')) &&
      not (hasC "AV" (C 'P')) then One else Two)--(if hasC "AV" (C 'P') || not (hasC "AV" (C 'N') || hasC "PR" (C 'N') || hasC "UI" (C 'N')) then Two else error "blabla EQ1"))

calcEq2 :: [Metric] -> CVSSScore
calcEq2 metrics =
  let hasC = hasCvssMetricWithValueR metrics in
    if hasC "AC" (C 'L') && hasC "AT" (C 'N') then Zero else One

calcEq3 :: [Metric] -> CVSSScore
calcEq3 metrics =
  let hasC = hasCvssMetricWithValueR metrics in
    if hasC "VC" (C 'H') && hasC "VI" (C 'H') then Zero else
      if hasC "VC" (C 'H') || hasC "VI" (C 'H') || hasC "VA" (C 'H') then One else Two

calcEq4 :: [Metric] -> CVSSScore
calcEq4 metrics =
  let hasC = hasCvssMetricWithValueR metrics in
    if hasC "MSI" (C 'S') || hasC "MSA" (C 'S') then Zero else
      if hasC "SC" (C 'H') || hasC "SI" (C 'H') || hasC "SA" (C 'H') then One else Two


calcEq5 :: [Metric] -> CVSSScore
calcEq5 metrics =
  let hasC = hasCvssMetricWithValueR metrics in
    if hasC "E" (C 'A') then Zero else
      if hasC "E" (C 'P') then One else
        if hasC "E" (C 'U') then Two else Zero

calcEq6 :: [Metric] -> CVSSScore
calcEq6 metrics =
  let hasC = hasCvssMetricWithValueR metrics in
    if (hasC "CR" (C 'H') && hasC "VC" (C 'H'))
      || (hasC "IR" (C 'H') && hasC "VI" (C 'H'))
      || (hasC "AR" (C 'H') && hasC "VA" (C 'H')) then Zero else
        if not ((hasC "CR" (C 'H') && hasC "VC" (C 'H'))
          || (hasC "IR" (C 'H') && hasC "VI" (C 'H'))
          || (hasC "AR" (C 'H') && hasC "VA" (C 'H'))) then One else
            -- if hasC "CR" (C 'X') || hasC "IR" (C 'X') || hasC "AR" (C 'X') then Zero else 
              Zero


instance Show CVSS where
  show = Text.unpack . cvssVectorString

-- | CVSS Rating obtained with 'cvssScore'
data Rating = None | Low | Medium | High | Critical
  deriving (Enum, Eq, Ord, Show)

-- | Implementation of Section 5. "Qualitative Severity Rating Scale"
toRating :: Float -> Rating
toRating score
  | score <= 0 = None
  | score < 4 = Low
  | score < 7 = Medium
  | score < 9 = High
  | otherwise = Critical

data CVSSError
  = UnknownVersion
  | EmptyComponent
  | MissingValue Text
  | DuplicateMetric Text
  | MissingRequiredMetric Text
  | UnknownMetric Text
  | UnknownValue Text Char

instance Show CVSSError where
  show = Text.unpack . showCVSSError

showCVSSError :: CVSSError -> Text
showCVSSError e = case e of
  UnknownVersion -> "Unknown CVSS version"
  EmptyComponent -> "Empty component"
  MissingValue name -> "Missing value for \"" <> name <> "\""
  DuplicateMetric name -> "Duplicate metric for \"" <> name <> "\""
  MissingRequiredMetric name -> "Missing required metric \"" <> name <> "\""
  UnknownMetric name -> "Unknown metric \"" <> name <> "\""
  UnknownValue name value -> "Unknown value '" <> Text.pack (show value) <> "' for \"" <> name <> "\""

newtype MetricShortName = MetricShortName Text
  deriving newtype (Eq, IsString, Ord, Show)

newtype MetricValueChar = MetricValueChar Char
  deriving newtype (Eq, Ord, Show)

data Metric = Metric
  { mName :: MetricShortName,
    mChar :: MetricValueChar
  }
  deriving (Eq, Show)

-- example CVSS string: CVSS:3.1/AV:N/AC:L/PR:H/UI:N/S:U/C:L/I:L/A:N

-- | Parse a CVSS string.
parseCVSS :: Text -> Either CVSSError CVSS
parseCVSS txt
<<<<<<< HEAD
  | "CVSS:4.0/" `Text.isPrefixOf` txt = CVSS CVSS40 <$> validateComponents validateCvss40
  | "CVSS:3.1/" `Text.isPrefixOf` txt = CVSS CVSS31 <$> validateComponents validateCvss31
  | "CVSS:3.0/" `Text.isPrefixOf` txt = CVSS CVSS30 <$> validateComponents validateCvss30
  | "CVSS:2.0/" `Text.isPrefixOf` txt = CVSS CVSS20 <$> validateComponents validateCvss20
  | otherwise = Left UnknownVersion
=======
  | "CVSS:3.1/" `Text.isPrefixOf` txt = CVSS CVSS31 <$> validateComponents True validateCvss31
  | "CVSS:3.0/" `Text.isPrefixOf` txt = CVSS CVSS30 <$> validateComponents True validateCvss30
  | "CVSS:" `Text.isPrefixOf` txt = Left UnknownVersion
  | otherwise = CVSS CVSS20 <$> validateComponents False validateCvss20
>>>>>>> c38596cf
  where
    validateComponents withPrefix validator = do
      metrics <- traverse splitComponent $ components withPrefix
      validator metrics

    components withPrefix = (if withPrefix then drop 1 else id) $ Text.split (== '/') txt
    splitComponent :: Text -> Either CVSSError Metric
    splitComponent componentTxt = case Text.unsnoc componentTxt of
      Nothing -> Left EmptyComponent
      Just (rest, c) -> case Text.unsnoc rest of
        Just (name, ':') -> Right (Metric (MetricShortName name) (MetricValueChar c))
        _ -> Left (MissingValue componentTxt)

-- | Compute the base score.
cvssScore :: CVSS -> (Rating, Float)
cvssScore cvss = case cvssVersion cvss of
  CVSS40 -> cvss40score (cvssMetrics cvss)
  CVSS31 -> cvss31score (cvssMetrics cvss)
  CVSS30 -> cvss30score (cvssMetrics cvss)
  CVSS20 -> cvss20score (cvssMetrics cvss)

-- | Explain the CVSS metrics.
cvssInfo :: CVSS -> [Text]
cvssInfo cvss = doCVSSInfo (cvssDB (cvssVersion cvss)) (cvssMetrics cvss)

-- | Format the CVSS back to its original string.
cvssVectorString :: CVSS -> Text
cvssVectorString = cvssShow False

-- | Format the CVSS to the prefered ordered vector string.
cvssVectorStringOrdered :: CVSS -> Text
cvssVectorStringOrdered = cvssShow True

cvssShow :: Bool -> CVSS -> Text
cvssShow ordered cvss = case cvssVersion cvss of
  CVSS40 -> Text.intercalate "/" ("CVSS:4.0" : components)
  CVSS31 -> Text.intercalate "/" ("CVSS:3.1" : components)
  CVSS30 -> Text.intercalate "/" ("CVSS:3.0" : components)
  CVSS20 -> Text.intercalate "/" components
  where
    components = map toComponent (cvssOrder (cvssMetrics cvss))
    toComponent :: Metric -> Text
    toComponent (Metric (MetricShortName name) (MetricValueChar value)) = Text.snoc (name <> ":") value
    cvssOrder metrics
      | ordered = mapMaybe getMetric (allMetrics (cvssDB (cvssVersion cvss)))
      | otherwise = metrics
      where
        getMetric mi = find (\metric -> miShortName mi == mName metric) metrics

newtype CVSSDB = CVSSDB [MetricGroup]

cvssDB :: CVSSVersion -> CVSSDB
cvssDB v = case v of
  CVSS40 -> cvss40
  CVSS31 -> cvss31
  CVSS30 -> cvss30
  CVSS20 -> cvss20

-- | Description of a metric group.
data MetricGroup = MetricGroup
  { mgName :: Text,
    mgMetrics :: [MetricInfo]
  }

-- | Description of a single metric.
data MetricInfo = MetricInfo
  { miName :: Text,
    miShortName :: MetricShortName,
    miRequired :: Bool,
    miValues :: [MetricValue]
  }

-- | Description of a single metric value
data MetricValue = MetricValue
  { mvName :: Text,
    mvChar :: MetricValueChar,
    mvNum :: Float,
    mvNumChangedScope :: Maybe Float,
    mvDesc :: Text
  }

-- | CVSS4.0 metrics pulled from the specification https://www.first.org/cvss/v4.0/specification-document
cvss40 :: CVSSDB
cvss40 =
  CVSSDB
    [ MetricGroup "Base" baseMetrics,
      MetricGroup "Threat" threatMetrics,
      MetricGroup "Environmental" environmentalMetrics,
      MetricGroup "Supplemental" supplementalMetrics
    ]
  where
    baseMetrics = [ MetricInfo
        "Attack Vector"
        "AV"
        True
        [MetricValue "Network" (C 'N') 0.0 Nothing "The vulnerable system is bound to the network stack and the set of possible attackers extends beyond the other options listed below, up to and including the entire Internet. Such a vulnerability is often termed “remotely exploitable” and can be thought of as an attack being exploitable at the protocol level one or more network hops away (e.g., across one or more routers)."
        ,MetricValue "Adjacent" (C 'A') 0.1 Nothing "The vulnerable system is bound to a protocol stack, but the attack is limited at the protocol level to a logically adjacent topology. This can mean an attack must be launched from the same shared proximity (e.g., Bluetooth, NFC, or IEEE 802.11) or logical network (e.g., local IP subnet), or from within a secure or otherwise limited administrative domain (e.g., MPLS, secure VPN within an administrative network zone)."
        ,MetricValue "Local" (C 'L') 0.2 Nothing "The vulnerable system is not bound to the network stack and the attacker’s path is via read/write/execute capabilities. Either the attacker exploits the vulnerability by accessing the target system locally (e.g., keyboard, console), or through terminal emulation (e.g., SSH); or the attacker relies on User Interaction by another person to perform actions required to exploit the vulnerability (e.g., using social engineering techniques to trick a legitimate user into opening a malicious document)."
        ,MetricValue "Physical" (C 'P') 0.3 Nothing "The attack requires the attacker to physically touch or manipulate the vulnerable system. Physical interaction may be brief (e.g., evil maid attack) or persistent."]
      ,MetricInfo
        "Attack Complexity"
        "AC"
        True
        [MetricValue "Low" (C 'L') 0.0 Nothing "The attacker must take no measurable action to exploit the vulnerability. The attack requires no target-specific circumvention to exploit the vulnerability. An attacker can expect repeatable success against the vulnerable system."
        ,MetricValue "High" (C 'H') 0.1 Nothing "The successful attack depends on the evasion or circumvention of security-enhancing techniques in place that would otherwise hinder the attack. These include: Evasion of exploit mitigation techniques, for example, circumvention of address space randomization (ASLR) or data execution prevention (DEP) must be performed for the attack to be successful; Obtaining target-specific secrets. The attacker must gather some target-specific secret before the attack can be successful. A secret is any piece of information that cannot be obtained through any amount of reconnaissance. To obtain the secret the attacker must perform additional attacks or break otherwise secure measures (e.g. knowledge of a secret key may be needed to break a crypto channel). This operation must be performed for each attacked target."]
      ,MetricInfo
        "Attack Requirements"
        "AT"
        True
        [MetricValue "None" (C 'N') 0.0 Nothing "The successful attack does not depend on the deployment and execution conditions of the vulnerable system. The attacker can expect to be able to reach the vulnerability and execute the exploit under all or most instances of the vulnerability."
          ,MetricValue "Present" (C 'P') 0.1 Nothing "The successful attack depends on the presence of specific deployment and execution conditions of the vulnerable system that enable the attack. These include: a race condition must be won to successfully exploit the vulnerability (the successfulness of the attack is conditioned on execution conditions that are not under full control of the attacker, or the attack may need to be launched multiple times against a single target before being successful); the attacker must inject themselves into the logical network path between the target and the resource requested by the victim (e.g. vulnerabilities requiring an on-path attacker)."]
      ,MetricInfo
        "Privileges Required"
        "PR"
        True
        [MetricValue "None" (C 'N') 0.0 Nothing "The attacker is unauthorized prior to attack, and therefore does not require any access to settings or files of the vulnerable system to carry out an attack."
          ,MetricValue "Low" (C 'L') 0.1 Nothing "The attacker requires privileges that provide basic capabilities that are typically limited to settings and resources owned by a single low-privileged user. Alternatively, an attacker with Low privileges has the ability to access only non-sensitive resources."
          ,MetricValue "High" (C 'H') 0.2 Nothing "The attacker requires privileges that provide significant (e.g., administrative) control over the vulnerable system allowing full access to the vulnerable system’s settings and files."]
      ,MetricInfo
        "User Interaction"
        "UI"
        True
        [MetricValue "None" (C 'N') 0.0 Nothing "The vulnerable system can be exploited without interaction from any human user, other than the attacker."
          ,MetricValue "Passive" (C 'P') 0.1 Nothing "Successful exploitation of this vulnerability requires limited interaction by the targeted user with the vulnerable system and the attacker’s payload. These interactions would be considered involuntary and do not require that the user actively subvert protections built into the vulnerable system."
          ,MetricValue "Active" (C 'A') 0.2 Nothing "Successful exploitation of this vulnerability requires a targeted user to perform specific, conscious interactions with the vulnerable system and the attacker’s payload, or the user’s interactions would actively subvert protection mechanisms which would lead to exploitation of the vulnerability."]
      ,MetricInfo
        "Confidentiality"
        "VC"
        True
        [MetricValue "High" (C 'H') 0.0 Nothing "There is a total loss of confidentiality, resulting in all information within the Vulnerable System being divulged to the attacker. Alternatively, access to only some restricted information is obtained, but the disclosed information presents a direct, serious impact. For example, an attacker steals the administrator's password, or private encryption keys of a web server."
          ,MetricValue "Low" (C 'L') 0.1 Nothing "There is some loss of confidentiality. Access to some restricted information is obtained, but the attacker does not have control over what information is obtained, or the amount or kind of loss is limited. The information disclosure does not cause a direct, serious loss to the Vulnerable System."
          ,MetricValue "None" (C 'N') 0.2 Nothing "There is no loss of confidentiality within the Vulnerable System."]
      ,MetricInfo
        "Integrity"
        "VI"
        True
        [MetricValue "High" (C 'H') 0.0 Nothing "There is a total loss of integrity, or a complete loss of protection. For example, the attacker is able to modify any/all files protected by the vulnerable system. Alternatively, only some files can be modified, but malicious modification would present a direct, serious consequence to the vulnerable system."
          ,MetricValue "Low" (C 'L') 0.1 Nothing "Modification of data is possible, but the attacker does not have control over the consequence of a modification, or the amount of modification is limited. The data modification does not have a direct, serious impact to the Vulnerable System."
          ,MetricValue "None" (C 'N') 0.2 Nothing "There is no loss of integrity within the Vulnerable System."]
      ,MetricInfo
        "Availability"
        "VA"
        True
        [MetricValue "High" (C 'H') 0.0 Nothing "There is a total loss of availability, resulting in the attacker being able to fully deny access to resources in the Vulnerable System; this loss is either sustained (while the attacker continues to deliver the attack) or persistent (the condition persists even after the attack has completed). Alternatively, the attacker has the ability to deny some availability, but the loss of availability presents a direct, serious consequence to the Vulnerable System (e.g., the attacker cannot disrupt existing connections, but can prevent new connections; the attacker can repeatedly exploit a vulnerability that, in each instance of a successful attack, leaks a only small amount of memory, but after repeated exploitation causes a service to become completely unavailable)."
          ,MetricValue "Low" (C 'L') 0.1 Nothing "Performance is reduced or there are interruptions in resource availability. Even if repeated exploitation of the vulnerability is possible, the attacker does not have the ability to completely deny service to legitimate users. The resources in the Vulnerable System are either partially available all of the time, or fully available only some of the time, but overall there is no direct, serious consequence to the Vulnerable System."
          ,MetricValue "None" (C 'N') 0.2 Nothing "There is no impact to availability within the Vulnerable System."]
      ,MetricInfo
        "Confidentiality"
        "SC"
        True
        [MetricValue "High" (C 'H') 0.1 Nothing "There is a total loss of confidentiality, resulting in all resources within the Subsequent System being divulged to the attacker. Alternatively, access to only some restricted information is obtained, but the disclosed information presents a direct, serious impact. For example, an attacker steals the administrator's password, or private encryption keys of a web server."
          ,MetricValue "Low" (C 'L') 0.2 Nothing "There is some loss of confidentiality. Access to some restricted information is obtained, but the attacker does not have control over what information is obtained, or the amount or kind of loss is limited. The information disclosure does not cause a direct, serious loss to the Subsequent System."
          ,MetricValue "None" (C 'N') 0.3 Nothing "There is no loss of confidentiality within the Subsequent System or all confidentiality impact is constrained to the Vulnerable System."]
      ,MetricInfo
        "Integrity"
        "SI"
        True
        [MetricValue "High" (C 'H') 0.1 Nothing "There is a total loss of integrity, or a complete loss of protection. For example, the attacker is able to modify any/all files protected by the Subsequent System. Alternatively, only some files can be modified, but malicious modification would present a direct, serious consequence to the Subsequent System."
          ,MetricValue "Low" (C 'L') 0.2 Nothing "Modification of data is possible, but the attacker does not have control over the consequence of a modification, or the amount of modification is limited. The data modification does not have a direct, serious impact to the Subsequent System."
          ,MetricValue "None" (C 'N') 0.3 Nothing "There is no loss of integrity within the Subsequent System or all integrity impact is constrained to the Vulnerable System."]
      ,MetricInfo
        "Availability"
        "SA"
        True
        [MetricValue "High" (C 'H') 0.1 Nothing "There is a total loss of availability, resulting in the attacker being able to fully deny access to resources in the Subsequent System; this loss is either sustained (while the attacker continues to deliver the attack) or persistent (the condition persists even after the attack has completed). Alternatively, the attacker has the ability to deny some availability, but the loss of availability presents a direct, serious consequence to the Subsequent System (e.g., the attacker cannot disrupt existing connections, but can prevent new connections; the attacker can repeatedly exploit a vulnerability that, in each instance of a successful attack, leaks a only small amount of memory, but after repeated exploitation causes a service to become completely unavailable)."
          ,MetricValue "Low" (C 'L') 0.2 Nothing "Performance is reduced or there are interruptions in resource availability. Even if repeated exploitation of the vulnerability is possible, the attacker does not have the ability to completely deny service to legitimate users. The resources in the Subsequent System are either partially available all of the time, or fully available only some of the time, but overall there is no direct, serious consequence to the Subsequent System."
          ,MetricValue "None" (C 'N') 0.3 Nothing "There is no impact to availability within the Subsequent System or all availability impact is constrained to the Vulnerable System."]
      ]
    threatMetrics = [MetricInfo
        "Exploit Maturity"
        "E"
        False
        [MetricValue "Not Defined" (C 'X') 0.0 Nothing "The Exploit Maturity metric is not being used.  Reliable threat intelligence is not available to determine Exploit Maturity characteristics."
          ,MetricValue "Attacked" (C 'A') 0.0 Nothing "Based on threat intelligence sources either of the following must apply: Attacks targeting this vulnerability (attempted or successful) have been reported Solutions to simplify attempts to exploit the vulnerability are publicly or privately available (such as exploit toolkits)"
          ,MetricValue "POC" (C 'P') 0.1 Nothing "Based on threat intelligence sources each of the following must apply: Proof-of-concept is publicly available No knowledge of reported attempts to exploit this vulnerability No knowledge of publicly available solutions used to simplify attempts to exploit the vulnerability"
          ,MetricValue "Unreported" (C 'U') 0.2 Nothing "Based on threat intelligence sources each of the following must apply: No knowledge of publicly available proof-of-concept No knowledge of reported attempts to exploit this vulnerability No knowledge of publicly available solutions used to simplify attempts to exploit the vulnerability"]
      ]
    environmentalMetrics = [MetricInfo
        "Attack Vector"
        "MAV"
        False
        [MetricValue "Not Defined" (C 'X') 0.0 Nothing "The metric has not been evaluated."
          ,MetricValue "Network" (C 'N') 0.0 Nothing "This metric values has the same definition as the Base Metric value defined above."
          ,MetricValue "Adjacent" (C 'A') 0.1 Nothing "This metric values has the same definition as the Base Metric value defined above."
          ,MetricValue "Local" (C 'L') 0.2 Nothing "This metric values has the same definition as the Base Metric value defined above."
          ,MetricValue "Physical" (C 'P') 0.3 Nothing "This metric values has the same definition as the Base Metric value defined above."]
      ,MetricInfo
        "Attack Complexity"
        "MAC"
        False
        [MetricValue "Not Defined" (C 'X') 0.0 Nothing "The metric has not been evaluated."
          ,MetricValue "Low" (C 'L') 0.0 Nothing "This metric values has the same definition as the Base Metric value defined above."
          ,MetricValue "High" (C 'H') 0.1 Nothing "This metric values has the same definition as the Base Metric value defined above."]
      ,MetricInfo
        "Attack Requirements"
        "MAT"
        False
        [MetricValue "Not Defined" (C 'X') 0.0 Nothing "The metric has not been evaluated."
          ,MetricValue "None" (C 'N') 0.0 Nothing "This metric values has the same definition as the Base Metric value defined above."
          ,MetricValue "Present" (C 'P') 0.1 Nothing "This metric values has the same definition as the Base Metric value defined above."]
      ,MetricInfo
        "Privileges Required"
        "MPR"
        False
        [MetricValue "Not Defined" (C 'X') 0.0 Nothing "The metric has not been evaluated."
          ,MetricValue "None" (C 'N') 0.0 Nothing "This metric values has the same definition as the Base Metric value defined above."
          ,MetricValue "Low" (C 'L') 0.1 Nothing "This metric values has the same definition as the Base Metric value defined above."
          ,MetricValue "High" (C 'H') 0.2 Nothing "This metric values has the same definition as the Base Metric value defined above."]
      ,MetricInfo
        "User Interaction"
        "MUI"
        False
        [MetricValue "Not Defined" (C 'X') 0.0 Nothing "The metric has not been evaluated."
          ,MetricValue "None" (C 'N') 0.0 Nothing "This metric values has the same definition as the Base Metric value defined above."
          ,MetricValue "Passive" (C 'P') 0.1 Nothing "This metric values has the same definition as the Base Metric value defined above."
          ,MetricValue "Active" (C 'A') 0.2 Nothing "This metric values has the same definition as the Base Metric value defined above."]
      ,MetricInfo
        "Confidentiality"
        "MVC"
        False
        [MetricValue "Not Defined" (C 'X') 0.0 Nothing "The metric has not been evaluated."
          ,MetricValue "High" (C 'H') 0.0 Nothing "This metric values has the same definition as the Base Metric value defined above."
          ,MetricValue "Low" (C 'L') 0.1 Nothing "This metric values has the same definition as the Base Metric value defined above."
          ,MetricValue "None" (C 'N') 0.2 Nothing "This metric values has the same definition as the Base Metric value defined above."]
      ,MetricInfo
        "Integrity"
        "MVI"
        False
        [MetricValue "Not Defined" (C 'X') 0.0 Nothing "The metric has not been evaluated."
          ,MetricValue "High" (C 'H') 0.0 Nothing "This metric values has the same definition as the Base Metric value defined above."
          ,MetricValue "Low" (C 'L') 0.1 Nothing "This metric values has the same definition as the Base Metric value defined above."
          ,MetricValue "None" (C 'N') 0.2 Nothing "This metric values has the same definition as the Base Metric value defined above."]
      ,MetricInfo
        "Availability"
        "MVA"
        False
        [MetricValue "Not Defined" (C 'X') 0.0 Nothing "The metric has not been evaluated."
          ,MetricValue "High" (C 'H') 0.0 Nothing "This metric values has the same definition as the Base Metric value defined above."
          ,MetricValue "Low" (C 'L') 0.1 Nothing "This metric values has the same definition as the Base Metric value defined above."
          ,MetricValue "None" (C 'N') 0.2 Nothing "This metric values has the same definition as the Base Metric value defined above."]
      ,MetricInfo
        "Confidentiality"
        "MSC"
        False
        [MetricValue "Not Defined" (C 'X') 0.0 Nothing "The metric has not been evaluated."
          ,MetricValue "High" (C 'H') 0.1 Nothing "This metric values has the same definition as the Base Metric value defined above."
          ,MetricValue "Low" (C 'L') 0.2 Nothing "This metric values has the same definition as the Base Metric value defined above."
          ,MetricValue "Negligible" (C 'N') 0.3 Nothing "This metric values has the same definition as the Base Metric value defined above."]
      ,MetricInfo
        "Integrity"
        "MSI"
        False
        [MetricValue "Not Defined" (C 'X') 0.0 Nothing "The metric has not been evaluated."
          ,MetricValue "Safety" (C 'S') 0.0 Nothing "The exploited vulnerability will result in integrity impacts that could cause serious injury or worse (categories of \"Marginal\" or worse as described in IEC 61508) to a human actor or participant."
          ,MetricValue "High" (C 'H') 0.1 Nothing "This metric values has the same definition as the Base Metric value defined above."
          ,MetricValue "Low" (C 'L') 0.2 Nothing "This metric values has the same definition as the Base Metric value defined above."
          ,MetricValue "Negligible" (C 'N') 0.3 Nothing "This metric values has the same definition as the Base Metric value defined above."]
      ,MetricInfo
        "Availability"
        "MSA"
        False
        [MetricValue "Not Defined" (C 'X') 0.0 Nothing "The metric has not been evaluated."
          ,MetricValue "Safety" (C 'S') 0.0 Nothing "The exploited vulnerability will result in availability impacts that could cause serious injury or worse (categories of \"Marginal\" or worse as described in IEC 61508) to a human actor or participant."
          ,MetricValue "High" (C 'H') 0.1 Nothing "This metric values has the same definition as the Base Metric value defined above."
          ,MetricValue "Low" (C 'L') 0.2 Nothing "This metric values has the same definition as the Base Metric value defined above."
          ,MetricValue "Negligible" (C 'N') 0.3 Nothing "This metric values has the same definition as the Base Metric value defined above."]
      ,MetricInfo
        "Confidentiality Requirements"
        "CR"
        False
        [MetricValue "Not Defined" (C 'X') 0.0 Nothing "Assigning this value indicates there is insufficient information to choose one of the other values, and has no impact on the overall Environmental Score"
          ,MetricValue "High" (C 'H') 0.0 Nothing "Loss of Confidentiality is likely to have a catastrophic adverse effect on the organization or individuals associated with the organization."
          ,MetricValue "Medium" (C 'M') 0.1 Nothing "Loss of Confidentiality is likely to have a serious adverse effect on the organization or individuals associated with the organization."
          ,MetricValue "Low" (C 'L') 0.2 Nothing "Loss of Confidentiality is likely to have only a limited adverse effect on the organization or individuals associated with the organization."]
      ,MetricInfo
        "Integrity Requirements"
        "IR"
        False
        [MetricValue "Not Defined" (C 'X') 0.0 Nothing "Assigning this value indicates there is insufficient information to choose one of the other values, and has no impact on the overall Environmental Score"
          ,MetricValue "High" (C 'H') 0.0 Nothing "Loss of Integrity is likely to have a catastrophic adverse effect on the organization or individuals associated with the organization."
          ,MetricValue "Medium" (C 'M') 0.1 Nothing "Loss of Integrity is likely to have a serious adverse effect on the organization or individuals associated with the organization."
          ,MetricValue "Low" (C 'L') 0.2 Nothing "Loss of Integrity is likely to have only a limited adverse effect on the organization or individuals associated with the organization."]
      ,MetricInfo
        "Availability Requirements"
        "AR"
        False
        [MetricValue "Not Defined" (C 'X') 0.0 Nothing "Assigning this value indicates there is insufficient information to choose one of the other values, and has no impact on the overall Environmental Score"
          ,MetricValue "High" (C 'H') 0.0 Nothing "Loss of Availability is likely to have a catastrophic adverse effect on the organization or individuals associated with the organization."
          ,MetricValue "Medium" (C 'M') 0.1 Nothing "Loss of Availability is likely to have a serious adverse effect on the organization or individuals associated with the organization."
          ,MetricValue "Low" (C 'L') 0.2 Nothing "Loss of Availability is likely to have only a limited adverse effect on the organization or individuals associated with the organization."]
      ]
    supplementalMetrics = [MetricInfo
        "Safety"
        "S"
        False
        [MetricValue "Not Defined" (C 'X') 0.0 Nothing "The metric has not been evaluated."
          ,MetricValue "Negligible" (C 'N') 0.0 Nothing "Consequences of the vulnerability meet definition of IEC 61508 consequence category \"negligible.\""
          ,MetricValue "Present" (C 'P') 0.0 Nothing "Consequences of the vulnerability meet definition of IEC 61508 consequence categories of \"marginal,\" \"critical,\" or \"catastrophic.\""]
      ,MetricInfo
        "Automatable"
        "AU"
        False
        [MetricValue "Not Defined" (C 'X') 0.0 Nothing "The metric has not been evaluated."
          ,MetricValue "No" (C 'N') 0.0 Nothing "Attackers cannot reliably automate all 4 steps of the kill chain for this vulnerability for some reason. These steps are reconnaissance, weaponization, delivery, and exploitation."
          ,MetricValue "Yes" (C 'Y') 0.0 Nothing "Attackers can reliably automate all 4 steps of the kill chain. These steps are reconnaissance, weaponization, delivery, and exploitation (e.g., the vulnerability is “wormable”)."]
      ,MetricInfo
        "Recovery"
        "R"
        False
        [MetricValue "Not Defined" (C 'X') 0.0 Nothing "The metric has not been evaluated."
          ,MetricValue "Automatic" (C 'A') 0.0 Nothing "The system recovers services automatically after an attack has been performed."
          ,MetricValue "User" (C 'U') 0.0 Nothing "The system requires manual intervention by the user to recover services, after an attack has been performed."
          ,MetricValue "Irrecoverable" (C 'I') 0.0 Nothing "The system services are irrecoverable by the user, after an attack has been performed."]
      ,MetricInfo
        "Value Density"
        "V"
        False
        [MetricValue "Not Defined" (C 'X') 0.0 Nothing "The metric has not been evaluated."
          ,MetricValue "Diffuse" (C 'D') 0.0 Nothing "The vulnerable system has limited resources. That is, the resources that the attacker will gain control over with a single exploitation event are relatively small. An example of Diffuse (think: limited) Value Density would be an attack on a single email client vulnerability."
          ,MetricValue "Concentrated" (C 'C') 0.0 Nothing "The vulnerable system is rich in resources. Heuristically, such systems are often the direct responsibility of “system operators” rather than users. An example of Concentrated (think: broad) Value Density would be an attack on a central email server."]
      ,MetricInfo
        "Vulnerability Response Effort"
        "RE"
        False
        [MetricValue "Not Defined" (C 'X') 0.0 Nothing "The metric has not been evaluated."
          ,MetricValue "Low" (C 'L') 0.0 Nothing "The effort required to respond to a vulnerability is low/trivial. Examples include: communication on better documentation, configuration workarounds, or guidance from the vendor that does not require an immediate update, upgrade, or replacement by the consuming entity, such as firewall filter configuration."
          ,MetricValue "Moderate" (C 'M') 0.0 Nothing "The actions required to respond to a vulnerability require some effort on behalf of the consumer and could cause minimal service impact to implement. Examples include: simple remote update, disabling of a subsystem, or a low-touch software upgrade such as a driver update."
          ,MetricValue "High" (C 'H') 0.0 Nothing "The actions required to respond to a vulnerability are significant and/or difficult, and may possibly lead to an extended, scheduled service impact.  This would need to be considered for scheduling purposes including honoring any embargo on deployment of the selected response. Alternatively, response to the vulnerability in the field is not possible remotely. The only resolution to the vulnerability involves physical replacement (e.g. units deployed would have to be recalled for a depot level repair or replacement). Examples include: a highly privileged driver update, microcode or UEFI BIOS updates, or software upgrades requiring careful analysis and understanding of any potential infrastructure impact before implementation. A UEFI BIOS update that impacts Trusted Platform Module (TPM) attestation without impacting disk encryption software such as Bit locker is a good recent example. Irreparable failures such as non-bootable flash subsystems, failed disks or solid-state drives (SSD), bad memory modules, network devices, or other non-recoverable under warranty hardware, should also be scored as having a High effort."]
      ,MetricInfo
        "Provider Urgency"
        "U"
        False
        [MetricValue "Not Defined" (C 'X') 0.0 Nothing "The metric has not been evaluated."]
          -- TODO andrii
          -- ,MetricValue "Clear" (C 'Clear') 0.0 Nothing "Provider has assessed the impact of this vulnerability as having no urgency (Informational)."
          -- ,MetricValue "Green" (C 'Green') 0.0 Nothing "Provider has assessed the impact of this vulnerability as having a reduced urgency."
          -- ,MetricValue "Amber" (C 'Amber') 0.0 Nothing "Provider has assessed the impact of this vulnerability as having a moderate urgency."
          -- ,MetricValue "Red" (C 'Red') 0.0 Nothing "Provider has assessed the impact of this vulnerability as having the highest urgency."]
      ]

validateCvss40 :: [Metric] -> Either CVSSError [Metric]
validateCvss40 metrics = do
  traverse_ (\t -> t metrics) [validateUnique, validateKnown cvss40, validateRequired cvss40]
  pure metrics

cvss4macroVector :: [Metric] -> [Int]
cvss4macroVector metrics = map (\eq -> castCVSSScoreToInt $ eq metrics) [calcEq1, calcEq2, calcEq3, calcEq4, calcEq5, calcEq6]

calculateEq3Eq6NextLowerMacro :: Int -> Int -> Int -> Int -> Int -> Int -> Maybe Float
calculateEq3Eq6NextLowerMacro eq1 eq2 eq3 eq4 eq5 eq6 =
  if eq3 == 0 && eq6 == 0 then
    let eq3eq6_next_lower_macro_left = [eq1, eq2, eq3, eq4, eq5, eq6 + 1]
        eq3eq6_next_lower_macro_right = [eq1, eq2, eq3 + 1, eq4, eq5, eq6]
        score_eq3eq6_next_lower_macro_left = Map.lookup eq3eq6_next_lower_macro_left lookupScore
        score_eq3eq6_next_lower_macro_right =  Map.lookup  eq3eq6_next_lower_macro_right lookupScore in
          max score_eq3eq6_next_lower_macro_left score_eq3eq6_next_lower_macro_right
  else
    Map.lookup eq3eq6_next_lower_macro lookupScore where
      eq3eq6_next_lower_macro
        | eq3 == 1 && eq6 == 1 = [eq1, eq2, eq3 + 1, eq4, eq5, eq6]
        | eq3 == 0 && eq6 == 1 = [eq1, eq2, eq3 + 1, eq4, eq5, eq6]
        | eq3 == 1 && eq6 == 0 = [eq1, eq2, eq3, eq4, eq5, eq6 + 1]
        | otherwise = [eq1, eq2, eq3 + 1, eq4, eq5, eq6 + 1]


calcMaxVectors :: Int -> Int -> Int -> Int -> Int -> Int -> [Text]
calcMaxVectors eq1 eq2 eq3 eq4 eq5 eq6 =
 let eq1_maxes = maxComposed !! 0 !! eq1
     eq2_maxes = maxComposed !! 1 !! eq2
     eq3_eq6_maxes = maxComposedEQ3 !! eq3 !! eq6
     eq4_maxes = maxComposed !! 3 !! eq4
     eq5_maxes = maxComposed !! 4 !! eq5 in
      [eq1_max <> eq2_max <> eq3_eq6_max <> eq4_max <> eq5_max |
        eq1_max <- eq1_maxes,
        eq2_max <- eq2_maxes,
        eq3_eq6_max <- eq3_eq6_maxes,
        eq4_max <- eq4_maxes,
        eq5_max <- eq5_maxes]


-- | Parse a CVSS string.
parseMaxVectors :: Text -> Either CVSSError CVSS
parseMaxVectors txt = CVSS CVSS40 <$> parseMetrics
  where
    parseMetrics = traverse splitComponent components

    components = init $ Text.split (== '/') txt
    splitComponent :: Text -> Either CVSSError Metric
    splitComponent componentTxt = case Text.unsnoc componentTxt of
      Nothing -> Left EmptyComponent
      Just (rest, c) -> case Text.unsnoc rest of
        Just (name, ':') -> Right (Metric (MetricShortName name) (MetricValueChar c))
        _ -> Left (MissingValue componentTxt)

calcSeverities :: [Metric] -> [Text] -> [Float]
calcSeverities metrics maxVectors =
  case find isValidMaxVector parsedMaxVectors of
    Just maxVector ->
      let
        severityDistanceAV = gm metrics "AV" - gm (cvssMetrics maxVector) "AV"
        severityDistancePR = gm metrics "PR" - gm (cvssMetrics maxVector) "PR"
        severityDistanceUI = gm metrics "UI" - gm (cvssMetrics maxVector) "UI"
        severityDistanceAC = gm metrics "AC" - gm (cvssMetrics maxVector) "AC"
        severityDistanceAT = gm metrics "AT" - gm (cvssMetrics maxVector) "AT"
        severityDistanceVC = gm metrics "VC" - gm (cvssMetrics maxVector) "VC"
        severityDistanceVI = gm metrics "VI" - gm (cvssMetrics maxVector) "VI"
        severityDistanceVA = gm metrics "VA" - gm (cvssMetrics maxVector) "VA"
        severityDistanceSC = gm metrics "SC" - gm (cvssMetrics maxVector) "SC"
        severityDistanceSI = gm metrics "SI" - gm (cvssMetrics maxVector) "SI"
        severityDistanceSA = gm metrics "SA" - gm (cvssMetrics maxVector) "SA"
        severityDistanceCR = gm metrics "CR" - gm (cvssMetrics maxVector) "CR"
        severityDistanceIR = gm metrics "IR" - gm (cvssMetrics maxVector) "IR"
        severityDistanceAR = gm metrics "AR" - gm (cvssMetrics maxVector) "AR"
      in
       [ severityDistanceAV + severityDistancePR + severityDistanceUI
        , severityDistanceAC + severityDistanceAT
        , severityDistanceVC + severityDistanceVI + severityDistanceVA + severityDistanceCR + severityDistanceIR + severityDistanceAR
        , severityDistanceSC + severityDistanceSI + severityDistanceSA
        , 0
        ]
    Nothing -> [0, 0, 0, 0, 0]
  where
    gm :: [Metric] -> MetricShortName -> Float
    gm = getCvssMetricV cvss40
    pMaxVectors = map parseMaxVectors maxVectors
    parsedMaxVectors = rights pMaxVectors
    isValidMaxVector maxVector =
      let
        severityDistanceAV = gm metrics "AV" - gm (cvssMetrics maxVector) "AV"
        severityDistancePR = gm metrics "PR" - gm (cvssMetrics maxVector) "PR"
        severityDistanceUI = gm metrics "UI" - gm (cvssMetrics maxVector) "UI"
        severityDistanceAC = gm metrics "AC" - gm (cvssMetrics maxVector) "AC"
        severityDistanceAT = gm metrics "AT" - gm (cvssMetrics maxVector) "AT"
        severityDistanceVC = gm metrics "VC" - gm (cvssMetrics maxVector) "VC"
        severityDistanceVI = gm metrics "VI" - gm (cvssMetrics maxVector) "VI"
        severityDistanceVA = gm metrics "VA" - gm (cvssMetrics maxVector) "VA"
        severityDistanceSC = gm metrics "SC" - gm (cvssMetrics maxVector) "SC"
        severityDistanceSI = gm metrics "SI" - gm (cvssMetrics maxVector) "SI"
        severityDistanceSA = gm metrics "SA" - gm (cvssMetrics maxVector) "SA"
        severityDistanceCR = gm metrics "CR" - gm (cvssMetrics maxVector) "CR"
        severityDistanceIR = gm metrics "IR" - gm (cvssMetrics maxVector) "IR"
        severityDistanceAR = gm metrics "AR" - gm (cvssMetrics maxVector) "AR"
      in
          all (>= 0.0) [ severityDistanceAV, severityDistancePR, severityDistanceUI, severityDistanceAC, severityDistanceAT
                    , severityDistanceVC, severityDistanceVI, severityDistanceVA, severityDistanceSC, severityDistanceSI
                    , severityDistanceSA, severityDistanceCR, severityDistanceIR, severityDistanceAR ]

calcMeanDistance :: Maybe Float -> [Maybe Float] -> [Int] -> [Float] -> Int -> Float
calcMeanDistance Nothing _ _ _ _ = 0
calcMeanDistance (Just value) nextLowerMacro macroVector currentSeverities eq6 =
  if nExistingLower == 0.0 then 0.0 else (sum normalizedSeverities) / nExistingLower where
    normalizedSeverities = zipWith calcNormalizedSeverity [0..] [0, 0, 0, 0, 0]
    nExistingLower :: Float
    nExistingLower = sum (zipWith (\i _ -> case nextLowerMacro !! i of
                                Just _ -> 1
                                Nothing -> 0) [0..] [0 :: Integer, 0, 0, 0, 0])
    calcNormalizedSeverity :: Int -> Int -> Float
    calcNormalizedSeverity i _ =
      case nextLowerMacro !! i of
        Just nextLowerMacroValue ->
          if i == 4 then 0 else
            let availableDistanceEqi = value - nextLowerMacroValue
                eqi = macroVector !! i
                localMaxSeverity = (if i /= 2 then maxSeverity !! i !! eqi else maxSeverityeq3eq6 !! eqi !! eq6) * 0.1
                percentToNextEqiSeverity :: Float
                percentToNextEqiSeverity = currentSeverities !! i / localMaxSeverity in
              availableDistanceEqi * percentToNextEqiSeverity
        Nothing -> 0

cvss40score :: [Metric] -> (Rating, Float)
cvss40score metrics = (toRating score, score)
  where score =
          let hasC metricName = hasCvssMetricWithValueR metrics metricName (C 'N')
              shortcut = if hasC "VC" && hasC "VI" && hasC "VA" && hasC "SC" && hasC "SI" && hasC "SA" then Just (0.0 :: Float) else Nothing
              macroVector = cvss4macroVector metrics
              eq1 = macroVector !! 0
              eq2 = macroVector !! 1
              eq3 = macroVector !! 2
              eq4 = macroVector !! 3
              eq5 = macroVector !! 4
              eq6 = macroVector !! 5
              nextLowerMacro :: [Maybe Float]
              nextLowerMacro = [
                  Map.lookup [eq1 + 1, eq2, eq3, eq4, eq5, eq6] lookupScore
                , Map.lookup [eq1, eq2 + 1, eq3, eq4, eq5, eq6] lookupScore
                , calculateEq3Eq6NextLowerMacro eq1 eq2 eq3 eq4 eq5 eq6
                , Map.lookup [eq1, eq2, eq3, eq4 + 1, eq5, eq6] lookupScore
                , Map.lookup [eq1, eq2, eq3, eq4, eq5 + 1, eq6] lookupScore
                ]
              maxVectors = calcMaxVectors eq1 eq2 eq3 eq4 eq5 eq6
              currentSeverities = calcSeverities metrics maxVectors
              lookedUpValue = Map.lookup macroVector lookupScore
              meanDistance = calcMeanDistance lookedUpValue nextLowerMacro macroVector currentSeverities eq6
              unboxedLookedUpValue = fromMaybe 0.0 lookedUpValue
              resultValue = unboxedLookedUpValue - meanDistance in
                case shortcut of
                  Just r -> r
                  Nothing -> if resultValue < 0 then 0.0 else if resultValue > 10 then 10.0 else fromIntegral (round (resultValue * 10)) / 10

-- | CVSS3.1 metrics pulled from section 2. "Base Metrics" and section section 7.4. "Metric Values"
cvss31 :: CVSSDB
cvss31 =
  CVSSDB
    [ MetricGroup "Base" baseMetrics,
      MetricGroup "Temporal" temporalMetrics,
      MetricGroup "Environmental" environmentalMetrics
    ]
  where
    baseMetrics =
      [ MetricInfo
          "Attack Vector"
          "AV"
          True
          [ MetricValue "Network" (C 'N') 0.85 Nothing "The vulnerable component is bound to the network stack and the set of possible attackers extends beyond the other options listed below, up to and including the entire Internet.",
            MetricValue "Adjacent" (C 'A') 0.62 Nothing "The vulnerable component is bound to the network stack, but the attack is limited at the protocol level to a logically adjacent topology.",
            MetricValue "Local" (C 'L') 0.55 Nothing "The vulnerable component is not bound to the network stack and the attacker’s path is via read/write/execute capabilities.",
            MetricValue "Physical" (C 'P') 0.2 Nothing "The attack requires the attacker to physically touch or manipulate the vulnerable component."
          ],
        MetricInfo
          "Attack Complexity"
          "AC"
          True
          [ MetricValue "Low" (C 'L') 0.77 Nothing "Specialized access conditions or extenuating circumstances do not exist.",
            MetricValue "High" (C 'H') 0.44 Nothing "A successful attack depends on conditions beyond the attacker's control."
          ],
        MetricInfo
          "Privileges Required"
          "PR"
          True
          [ MetricValue "None" (C 'N') 0.85 Nothing "The attacker is unauthorized prior to attack, and therefore does not require any access to settings or files of the vulnerable system to carry out an attack.",
            MetricValue "Low" (C 'L') 0.62 (Just 0.68) "The attacker requires privileges that provide basic user capabilities that could normally affect only settings and files owned by a user.",
            MetricValue "High" (C 'H') 0.27 (Just 0.5) "The attacker requires privileges that provide significant (e.g., administrative) control over the vulnerable component allowing access to component-wide settings and files."
          ],
        MetricInfo
          "User Interaction"
          "UI"
          True
          [ MetricValue "None" (C 'N') 0.85 Nothing "The vulnerable system can be exploited without interaction from any user.",
            MetricValue "Required" (C 'R') 0.62 Nothing "Successful exploitation of this vulnerability requires a user to take some action before the vulnerability can be exploited."
          ],
        MetricInfo
          "Scope"
          "S"
          True
          [ -- Note: not defined as contants in specification
            MetricValue "Unchanged" (C 'U') Unchanged Nothing "An exploited vulnerability can only affect resources managed by the same security authority.",
            MetricValue "Changed" (C 'C') Changed Nothing "An exploited vulnerability can affect resources beyond the security scope managed by the security authority of the vulnerable component."
          ],
        MetricInfo
          "Confidentiality Impact"
          "C"
          True
          [ mkHigh "There is a total loss of confidentiality, resulting in all resources within the impacted component being divulged to the attacker.",
            mkLow "There is some loss of confidentiality.",
            mkNone "There is no loss of confidentiality within the impacted component."
          ],
        MetricInfo
          "Integrity Impact"
          "I"
          True
          [ mkHigh "There is a total loss of integrity, or a complete loss of protection.",
            mkLow "Modification of data is possible, but the attacker does not have control over the consequence of a modification, or the amount of modification is limited.",
            mkNone "There is no loss of integrity within the impacted component."
          ],
        MetricInfo
          "Availability Impact"
          "A"
          True
          [ mkHigh "There is a total loss of availability, resulting in the attacker being able to fully deny access to resources in the impacted component",
            mkLow "Performance is reduced or there are interruptions in resource availability.",
            mkNone "There is no impact to availability within the impacted component."
          ]
      ]
    mkHigh = MetricValue "High" (C 'H') 0.56 Nothing
    mkLow = MetricValue "Low" (C 'L') 0.22 Nothing
    mkNone = MetricValue "None" (C 'N') 0 Nothing
    -- TODOs
    temporalMetrics = []
    environmentalMetrics = []

pattern C :: Char -> MetricValueChar
pattern C c = MetricValueChar c

pattern Unchanged :: Float
pattern Unchanged = 6.42

pattern Changed :: Float
pattern Changed = 7.52

doCVSSInfo :: CVSSDB -> [Metric] -> [Text]
doCVSSInfo (CVSSDB db) = map showMetricInfo
  where
    showMetricInfo metric = case mapMaybe (getInfo metric) db of
      [(mg, mi, mv)] ->
        mconcat [mgName mg, " ", miName mi, ": ", mvName mv, " (", mvDesc mv, ")"]
      _ -> error $ "The impossible have happened for " <> show metric
    getInfo metric mg = do
      mi <- find (\mi -> miShortName mi == mName metric) (mgMetrics mg)
      mv <- find (\mv -> mvChar mv == mChar metric) (miValues mi)
      pure (mg, mi, mv)

allMetrics :: CVSSDB -> [MetricInfo]
allMetrics (CVSSDB db) = concatMap mgMetrics db

-- | Implementation of the Appendix A - "Floating Point Rounding"
roundup :: Float -> Float
roundup input
  | int_input `mod` 10000 == 0 = fromIntegral int_input / 100000
  | otherwise = (fromIntegral (floor_int (fromIntegral int_input / 10000)) + 1) / 10
  where
    floor_int :: Float -> Int
    floor_int = floor
    int_input :: Int
    int_input = round (input * 100000)

-- | Implementation of section 7.1. Base Metrics Equations
cvss31score :: [Metric] -> (Rating, Float)
cvss31score metrics = (toRating score, score)
  where
    iss = 1 - (1 - gm "Confidentiality Impact") * (1 - gm "Integrity Impact") * (1 - gm "Availability Impact")
    impact
      | scope == Unchanged = scope * iss
      | otherwise = scope * (iss - 0.029) - 3.25 * powerFloat (iss - 0.02) 15
    exploitability = 8.22 * gm "Attack Vector" * gm "Attack Complexity" * gm "Privileges Required" * gm "User Interaction"
    score
      | impact <= 0 = 0
      | scope == Unchanged = roundup (min (impact + exploitability) 10)
      | otherwise = roundup (min (1.08 * (impact + exploitability)) 10)
    scope = gm "Scope"

    gm :: Text -> Float
    gm = getMetricValue cvss31 metrics scope

getMetricValue :: CVSSDB -> [Metric] -> Float -> Text -> Float
getMetricValue db metrics scope name = case mValue of
  Nothing -> error $ "The impossible have happened, unknown metric: " <> Text.unpack name
  Just v -> v
  where
    mValue = do
      mi <- find (\mi -> miName mi == name) (allMetrics db)
      Metric _ valueChar <- find (\metric -> miShortName mi == mName metric) metrics
      mv <- find (\mv -> mvChar mv == valueChar) (miValues mi)
      pure $ case mvNumChangedScope mv of
        Just value | scope /= Unchanged -> value
        _ -> mvNum mv

validateCvss31 :: [Metric] -> Either CVSSError [Metric]
validateCvss31 metrics = do
  traverse_ (\t -> t metrics) [validateUnique, validateKnown cvss31, validateRequired cvss31]
  pure metrics

cvss30 :: CVSSDB
cvss30 =
  CVSSDB
    [ MetricGroup "Base" baseMetrics
    ]
  where
    baseMetrics =
      [ MetricInfo
          "Attack Vector"
          "AV"
          True
          [ MetricValue "Network" (C 'N') 0.85 Nothing "A vulnerability exploitable with network access means the vulnerable component is bound to the network stack and the attacker's path is through OSI layer 3 (the network layer).",
            MetricValue "Adjacent" (C 'A') 0.62 Nothing "A vulnerability exploitable with adjacent network access means the vulnerable component is bound to the network stack",
            MetricValue "Local" (C 'L') 0.55 Nothing "A vulnerability exploitable with Local access means that the vulnerable component is not bound to the network stack, and the attacker's path is via read/write/execute capabilities.",
            MetricValue "Physical" (C 'P') 0.2 Nothing "A vulnerability exploitable with Physical access requires the attacker to physically touch or manipulate the vulnerable component."
          ],
        MetricInfo
          "Attack Complexity"
          "AC"
          True
          [ MetricValue "Low" (C 'L') 0.77 Nothing "Specialized access conditions or extenuating circumstances do not exist.",
            MetricValue "High" (C 'H') 0.44 Nothing "A successful attack depends on conditions beyond the attacker's control."
          ],
        MetricInfo
          "Privileges Required"
          "PR"
          True
          [ MetricValue "None" (C 'N') 0.85 Nothing "The attacker is unauthorized prior to attack, and therefore does not require any access to settings or files to carry out an attack.",
            MetricValue "Low" (C 'L') 0.62 (Just 0.68) "The attacker is authorized with (i.e. requires) privileges that provide basic user capabilities that could normally affect only settings and files owned by a user.",
            MetricValue "High" (C 'H') 0.27 (Just 0.5) "The attacker is authorized with (i.e. requires) privileges that provide significant (e.g. administrative) control over the vulnerable component that could affect component-wide settings and files."
          ],
        MetricInfo
          "User Interaction"
          "UI"
          True
          [ MetricValue "None" (C 'N') 0.85 Nothing "The vulnerable system can be exploited without interaction from any user.",
            MetricValue "Required" (C 'R') 0.62 Nothing "Successful exploitation of this vulnerability requires a user to take some action before the vulnerability can be exploited."
          ],
        MetricInfo
          "Scope"
          "S"
          True
          [ MetricValue "Unchanged" (C 'U') Unchanged Nothing "An exploited vulnerability can only affect resources managed by the same authority.",
            MetricValue "Changed" (C 'C') Changed Nothing "An exploited vulnerability can affect resources beyond the authorization privileges intended by the vulnerable component."
          ],
        MetricInfo
          "Confidentiality Impact"
          "C"
          True
          [ mkHigh "There is a total loss of confidentiality, resulting in all resources within the impacted component being divulged to the attacker.",
            mkLow "There is some loss of confidentiality.",
            mkNone "There is no loss of confidentiality within the impacted component."
          ],
        MetricInfo
          "Integrity Impact"
          "I"
          True
          [ mkHigh "There is a total loss of integrity, or a complete loss of protection.",
            mkLow "Modification of data is possible, but the attacker does not have control over the consequence of a modification, or the amount of modification is limited.",
            mkNone "There is no loss of integrity within the impacted component."
          ],
        MetricInfo
          "Availability Impact"
          "A"
          True
          [ mkHigh "There is a total loss of availability, resulting in the attacker being able to fully deny access to resources in the impacted component",
            mkLow "Performance is reduced or there are interruptions in resource availability.",
            mkNone "There is no impact to availability within the impacted component."
          ]
      ]
    mkHigh = MetricValue "High" (C 'H') 0.56 Nothing
    mkLow = MetricValue "Low" (C 'L') 0.22 Nothing
    mkNone = MetricValue "None" (C 'N') 0 Nothing

-- | Implementation of Section 8.1 "Base"
cvss30score :: [Metric] -> (Rating, Float)
cvss30score metrics = (toRating score, score)
  where
    score
      | impact <= 0 = 0
      | scope == Unchanged = roundup (min (impact + exploitability) 10)
      | otherwise = roundup (min (1.08 * (impact + exploitability)) 10)
    impact
      | scope == Unchanged = scope * iscBase
      | otherwise = scope * (iscBase - 0.029) - 3.25 * powerFloat (iscBase - 0.02) 15
    iscBase = 1 - (1 - gm "Confidentiality Impact") * (1 - gm "Integrity Impact") * (1 - gm "Availability Impact")
    scope = gm "Scope"

    exploitability = 8.22 * gm "Attack Vector" * gm "Attack Complexity" * gm "Privileges Required" * gm "User Interaction"
    gm = getMetricValue cvss30 metrics scope

validateCvss30 :: [Metric] -> Either CVSSError [Metric]
validateCvss30 metrics = do
  traverse_ (\t -> t metrics) [validateUnique, validateKnown cvss30, validateRequired cvss30]
  pure metrics

cvss20 :: CVSSDB
cvss20 =
  CVSSDB
    [ MetricGroup "Base" baseMetrics
    ]
  where
    baseMetrics =
      [ MetricInfo
          "Access Vector"
          "AV"
          True
          [ MetricValue "Local" (C 'L') 0.395 Nothing "A vulnerability exploitable with only local access requires the attacker to have either physical access to the vulnerable system or a local (shell) account.",
            MetricValue "Adjacent Network" (C 'A') 0.646 Nothing "A vulnerability exploitable with adjacent network access requires the attacker to have access to either the broadcast or collision domain of the vulnerable software.",
            MetricValue "Network" (C 'N') 1.0 Nothing "A vulnerability exploitable with network access means the vulnerable software is bound to the network stack and the attacker does not require local network access or local access."
          ],
        MetricInfo
          "Access Complexity"
          "AC"
          True
          [ MetricValue "High" (C 'H') 0.35 Nothing "Specialized access conditions exist.",
            MetricValue "Medium" (C 'M') 0.61 Nothing "The access conditions are somewhat specialized.",
            MetricValue "Low" (C 'L') 0.71 Nothing "Specialized access conditions or extenuating circumstances do not exist."
          ],
        MetricInfo
          "Authentication"
          "Au"
          True
          [ MetricValue "Multiple" (C 'M') 0.45 Nothing "Exploiting the vulnerability requires that the attacker authenticate two or more times, even if the same credentials are used each time.",
            MetricValue "Single" (C 'S') 0.56 Nothing "The vulnerability requires an attacker to be logged into the system (such as at a command line or via a desktop session or web interface).",
            MetricValue "None" (C 'N') 0.704 Nothing "Authentication is not required to exploit the vulnerability."
          ],
        MetricInfo
          "Confidentiality Impact"
          "C"
          True
          [ mkNone "There is no impact to the confidentiality of the system.",
            mkPartial "There is considerable informational disclosure.",
            mkComplete "There is total information disclosure, resulting in all system files being revealed."
          ],
        MetricInfo
          "Integrity Impact"
          "I"
          True
          [ mkNone "There is no impact to the integrity of the system.",
            mkPartial "Modification of some system files or information is possible, but the attacker does not have control over what can be modified, or the scope of what the attacker can affect is limited.",
            mkComplete "There is a total compromise of system integrity."
          ],
        MetricInfo
          "Availability Impact"
          "A"
          True
          [ mkNone "There is no impact to the availability of the system.",
            mkPartial "There is reduced performance or interruptions in resource availability.",
            mkComplete "There is a total shutdown of the affected resource."
          ]
      ]
    mkNone = MetricValue "None" (C 'N') 0 Nothing
    mkPartial = MetricValue "Partial" (C 'P') 0.275 Nothing
    mkComplete = MetricValue "Complete" (C 'C') 0.660 Nothing

validateCvss20 :: [Metric] -> Either CVSSError [Metric]
validateCvss20 metrics = do
  traverse_ (\t -> t metrics) [validateUnique, validateKnown cvss20, validateRequired cvss20]
  pure metrics

-- | Implementation of section 3.2.1. "Base Equation"
cvss20score :: [Metric] -> (Rating, Float)
cvss20score metrics = (toRating score, score)
  where
    score = round_to_1_decimal ((0.6 * impact + 0.4 * exploitability - 1.5) * fImpact)
    impact = 10.41 * (1 - (1 - gm "Confidentiality Impact") * (1 - gm "Integrity Impact") * (1 - gm "Availability Impact"))
    exploitability = 20 * gm "Access Vector" * gm "Access Complexity" * gm "Authentication"
    fImpact
      | impact == 0 = 0
      | otherwise = 1.176

    round_to_1_decimal :: Float -> Float
    round_to_1_decimal x = fromIntegral @Int (round (x * 10)) / 10

    gm :: Text -> Float
    gm = getMetricValue cvss20 metrics 0

-- | Check for duplicates metric
--
-- >>> validateUnique [("AV", (C 'N')), ("AC", (C 'L')), ("AV", (C 'L'))]
-- Left "Duplicated \"AV\""
validateUnique :: [Metric] -> Either CVSSError ()
validateUnique = traverse_ checkDouble . group . sort . map mName
  where
    checkDouble [] = error "The impossible have happened"
    checkDouble [_] = pure ()
    checkDouble (MetricShortName n : _) = Left (DuplicateMetric n)

-- | Check for unknown metric
--
-- >>> validateKnown [("AV", (C 'M'))]
-- Left "Unknown value: (C 'M')"
--
-- >>> validateKnown [("AW", (C 'L'))]
-- Left "Unknown metric: \"AW\""
validateKnown :: CVSSDB -> [Metric] -> Either CVSSError ()
validateKnown db = traverse_ checkKnown
  where
    checkKnown (Metric name char) = do
      mi <- case find (\mi -> miShortName mi == name) (allMetrics db) of
        Nothing -> Left (UnknownMetric (coerce name))
        Just m -> pure m
      case find (\mv -> mvChar mv == char) (miValues mi) of
        Nothing -> Left (UnknownValue (coerce name) (coerce char))
        Just _ -> pure ()

-- | Check for required metric
--
-- >>> validateRequired []
-- Left "Missing \"Attack Vector\""
validateRequired :: CVSSDB -> [Metric] -> Either CVSSError ()
validateRequired db metrics = traverse_ checkRequired (allMetrics db)
  where
    checkRequired mi
      | miRequired mi,
        Nothing <- find (\metric -> miShortName mi == mName metric) metrics =
          Left (MissingRequiredMetric (miName mi))
      | otherwise = pure ()<|MERGE_RESOLUTION|>--- conflicted
+++ resolved
@@ -219,18 +219,11 @@
 -- | Parse a CVSS string.
 parseCVSS :: Text -> Either CVSSError CVSS
 parseCVSS txt
-<<<<<<< HEAD
-  | "CVSS:4.0/" `Text.isPrefixOf` txt = CVSS CVSS40 <$> validateComponents validateCvss40
-  | "CVSS:3.1/" `Text.isPrefixOf` txt = CVSS CVSS31 <$> validateComponents validateCvss31
-  | "CVSS:3.0/" `Text.isPrefixOf` txt = CVSS CVSS30 <$> validateComponents validateCvss30
-  | "CVSS:2.0/" `Text.isPrefixOf` txt = CVSS CVSS20 <$> validateComponents validateCvss20
-  | otherwise = Left UnknownVersion
-=======
+  | "CVSS:4.0/" `Text.isPrefixOf` txt = CVSS CVSS40 <$> validateComponents True validateCvss40
   | "CVSS:3.1/" `Text.isPrefixOf` txt = CVSS CVSS31 <$> validateComponents True validateCvss31
   | "CVSS:3.0/" `Text.isPrefixOf` txt = CVSS CVSS30 <$> validateComponents True validateCvss30
   | "CVSS:" `Text.isPrefixOf` txt = Left UnknownVersion
   | otherwise = CVSS CVSS20 <$> validateComponents False validateCvss20
->>>>>>> c38596cf
   where
     validateComponents withPrefix validator = do
       metrics <- traverse splitComponent $ components withPrefix
